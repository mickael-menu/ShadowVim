--- conflicted
+++ resolved
@@ -4,12 +4,6 @@
 
 ## [Unreleased]
 
-<<<<<<< HEAD
-### Changed
-
-* The system paste shortcut (<kbd>⌘V</kbd>) is now overridden and handled by Neovim to improve performances and the undo history.
-
-=======
 ### Added
 
 * Use `SVPress` to trigger click events from Neovim bindings.
@@ -31,7 +25,8 @@
         map <A-`> <Cmd>SVPressKeys <LT>A-`><CR>
     endif
     ```
->>>>>>> 69775010
+* The system paste shortcut (<kbd>⌘V</kbd>) is now overridden and handled by Neovim to improve performances and the undo history.
+
 
 ## [0.1.1]
 
